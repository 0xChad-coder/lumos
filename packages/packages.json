--- conflicted
+++ resolved
@@ -1,20 +1,14 @@
 {
     "dev": {
         "skill/valory/market_manager_abci/0.1.0": "bafybeiez3sahk7q3akqjpmzathafmgziwfdddddyuggzkbcxxf5mzq3nue",
-        "skill/valory/decision_maker_abci/0.1.0": "bafybeigh7kcwwma2fsdgfxazqgokxu4ttzduqdqdsyt6fr4sa3znucvjcm",
-        "skill/valory/trader_abci/0.1.0": "bafybeigcm66nulb6cz55eqenk72vjbuukqgs5pi5qoggmorlodnvgiqauq",
+        "skill/valory/decision_maker_abci/0.1.0": "bafybeib234rmobhfr6es6e6wouthwu7ssdvxjfhgactgjyhwkeq7wufkwu",
+        "skill/valory/trader_abci/0.1.0": "bafybeiei5p7flqgenpvspfxbjcc4xwbb2rql7bwbp3dzb4ixv3xwkr44gy",
         "contract/valory/market_maker/0.1.0": "bafybeifihhoertnx3itmfzbuf4lazclzjuctxurayajguyn7ggsddolhte",
-<<<<<<< HEAD
-        "agent/valory/trader/0.1.0": "bafybeicxmxc6kao53xcjs5w2p7dehso5fzz33zuailsdrvlh4wmxvqidim",
-        "service/valory/trader/0.1.0": "bafybeihgiwsqal3in23virytln7uo5npwv4wz7injd3ya44qw3ibq5acse",
-        "contract/valory/erc20/0.1.0": "bafybeico5tbp27ebo7a745ok7duafmgeacyuonq5unjrisaefj6mg3rq7a"
-=======
-        "agent/valory/trader/0.1.0": "bafybeigyj6yfnjpc3bu5xftxzsbr23rassny5nnubxvxfr6xeyahir2lam",
-        "service/valory/trader/0.1.0": "bafybeicuwdpsq3yf65eckzggec45tbzbrimpycmjxuyxujglcl254j7tiy",
+        "agent/valory/trader/0.1.0": "bafybeicrc5atl2eupc6mwdrnzkotyvhqpfc633s4zaa76glgkabqgi5hhq",
+        "service/valory/trader/0.1.0": "bafybeiecejzjpqt46nognnnsca3bduxdy4o66456jwd44lpiqwcxa2rr3m",
         "contract/valory/erc20/0.1.0": "bafybeico5tbp27ebo7a745ok7duafmgeacyuonq5unjrisaefj6mg3rq7a",
-        "skill/valory/tx_settlement_multiplexer_abci/0.1.0": "bafybeihsik42tzr56g6edznc2bcks3uhcb44q5ssge66quasriwau5ndxe",
+        "skill/valory/tx_settlement_multiplexer_abci/0.1.0": "bafybeihfuf4bo4pxsts377syoa22njqwmcgldyuxsc74yzulqlenoclgl4",
         "contract/valory/mech/0.1.0": "bafybeia67qbnyzvvlrifdeasjiwipsaxcilypri3p7z7bzt3l6qar6i2qi"
->>>>>>> ca647dc4
     },
     "third_party": {
         "protocol/open_aea/signing/1.0.0": "bafybeibqlfmikg5hk4phzak6gqzhpkt6akckx7xppbp53mvwt6r73h7tk4",
