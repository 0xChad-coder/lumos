--- conflicted
+++ resolved
@@ -19,16 +19,11 @@
 
 """This module contains the models for the skill."""
 
-<<<<<<< HEAD
 import json
-from dataclasses import dataclass
-from typing import Any, Dict, Optional
-=======
 import re
 from dataclasses import dataclass
 from string import Template
-from typing import Any, Dict, Set
->>>>>>> 98486011
+from typing import Any, Dict, Optional, Set
 
 from aea.exceptions import enforce
 from hexbytes import HexBytes
@@ -103,29 +98,25 @@
         self.blacklisting_duration: int = self._ensure(
             "blacklisting_duration", kwargs, int
         )
-<<<<<<< HEAD
         self._ipfs_address: str = self._ensure("ipfs_address", kwargs, str)
-=======
         self._prompt_template: str = self._ensure("prompt_template", kwargs, str)
         check_prompt_template(self.prompt_template)
->>>>>>> 98486011
         multisend_address = kwargs.get("multisend_address", None)
         enforce(multisend_address is not None, "Multisend address not specified!")
         self.multisend_address = multisend_address
         super().__init__(*args, **kwargs)
 
     @property
-<<<<<<< HEAD
     def ipfs_address(self) -> str:
         """Get the IPFS address."""
         if self._ipfs_address.endswith("/"):
             return self._ipfs_address
         return f"{self._ipfs_address}/"
-=======
+
+    @property
     def prompt_template(self) -> Template:
         """Get the prompt template as a string `Template`."""
         return Template(self._prompt_template)
->>>>>>> 98486011
 
     def get_bet_amount(self, confidence: float) -> int:
         """Get the bet amount given a prediction's confidence."""
