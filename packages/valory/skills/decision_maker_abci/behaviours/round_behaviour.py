--- conflicted
+++ resolved
@@ -43,13 +43,11 @@
 from packages.valory.skills.decision_maker_abci.behaviours.handle_failed_tx import (
     HandleFailedTxBehaviour,
 )
-<<<<<<< HEAD
 from packages.valory.skills.decision_maker_abci.behaviours.order_subscription import (
     OrderSubscriptionBehaviour,
-=======
+)
 from packages.valory.skills.decision_maker_abci.behaviours.randomness import (
     RandomnessBehaviour,
->>>>>>> b6e059ad
 )
 from packages.valory.skills.decision_maker_abci.behaviours.reedem import RedeemBehaviour
 from packages.valory.skills.decision_maker_abci.behaviours.sampling import (
@@ -75,10 +73,7 @@
         RedeemBehaviour,  # type: ignore
         HandleFailedTxBehaviour,  # type: ignore
         ToolSelectionBehaviour,  # type: ignore
-<<<<<<< HEAD
         OrderSubscriptionBehaviour,
         ClaimSubscriptionBehaviour,
-=======
         RandomnessBehaviour,  # type: ignore
->>>>>>> b6e059ad
     }