--- conflicted
+++ resolved
@@ -73,18 +73,14 @@
         within_opening_range = bet.openingTimestamp <= (
             now + self.params.sample_bets_closing_days * UNIX_DAY
         )
-<<<<<<< HEAD
-        self.context.logger.info(f"within_opening_range ={within_opening_range}")
-        within_safe_range = now < bet.openingTimestamp + self.params.safe_voting_range
-        self.context.logger.info(f"within_safe_range ={within_safe_range}")
-=======
         within_safe_range = (
             now
             < bet.openingTimestamp
             - self.params.opening_margin
             - self.params.safe_voting_range
         )
->>>>>>> ce791acc
+        self.context.logger.info(f"within_opening_range ={within_opening_range}")
+        self.context.logger.info(f"within_safe_range ={within_safe_range}")
         within_ranges = within_opening_range and within_safe_range
 
         # rebetting is allowed only if we have already placed at least one bet in this market.
