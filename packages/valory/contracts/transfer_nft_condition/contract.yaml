name: transfer_nft_condition
author: valory
version: 0.1.0
type: contract
description: TRANSFER_NFT_CONDITION token contract
license: Apache-2.0
aea_version: '>=1.0.0, <2.0.0'
fingerprint:
  README.md: bafybeidiaep6cpoqlabnajvsgegpt72hqnbtozayicaxclzxzftopvlw5u
  __init__.py: bafybeigz4j3ow7nagttswpbrpajnxqtxrl35oznejzxwi6bhfdeltnab5i
  build/TransferNFTCondition.json: bafybeigxqddrgr4tuyhxyt5zblgnhwgpn4szjvyu5kvznslw4xfi7x2pp4
  contract.py: bafybeibievlshamdrcanb7rd4625jhmvmdwspovpnyudshahjiq4vzvyrm
fingerprint_ignore_patterns: []
contracts: []
class_name: TransferNftCondition
contract_interface_paths:
  ethereum: build/TransferNFTCondition.json
dependencies:
  ecdsa:
    version: '>=0.15'
  eth_typing: {}
  hexbytes: {}
  open-aea-ledger-ethereum:
    version: ==1.50.0
  open-aea-test-autonomy:
<<<<<<< HEAD
    version: ==0.14.9
=======
    version: ==0.14.10
>>>>>>> 54fd9ca3
  packaging: {}
  py-eth-sig-utils: {}
  requests:
    version: ==2.28.1
  web3:
    version: <7,>=6.0.0<|MERGE_RESOLUTION|>--- conflicted
+++ resolved
@@ -23,11 +23,7 @@
   open-aea-ledger-ethereum:
     version: ==1.50.0
   open-aea-test-autonomy:
-<<<<<<< HEAD
-    version: ==0.14.9
-=======
     version: ==0.14.10
->>>>>>> 54fd9ca3
   packaging: {}
   py-eth-sig-utils: {}
   requests:
